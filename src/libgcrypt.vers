# libgcrypt.vers  - What symbols to export                  -*- std -*-
# Copyright (C) 2002, 2004, 2008, 2011 Free Software Foundation, Inc.
#
# This file is part of Libgcrypt.
#
# Libgcrypt is free software; you can redistribute it and/or modify
# it under the terms of the GNU Lesser general Public License as
# published by the Free Software Foundation; either version 2.1 of
# the License, or (at your option) any later version.
#
# Libgcrypt is distributed in the hope that it will be useful,
# but WITHOUT ANY WARRANTY; without even the implied warranty of
# MERCHANTABILITY or FITNESS FOR A PARTICULAR PURPOSE.  See the
# GNU Lesser General Public License for more details.
#
# You should have received a copy of the GNU Lesser General Public
# License along with this program; if not, write to the Free Software
# Foundation, Inc., 59 Temple Place - Suite 330, Boston, MA 02111-1307, USA

# NOTE: When adding new functions, please make sure to add them to
# visibility.h and libgcrypt.def as well.

GCRYPT_1.6 {
  global:
    gcry_check_version; gcry_control;
    gcry_set_allocation_handler; gcry_set_fatalerror_handler;
    gcry_set_gettext_handler; gcry_set_log_handler;
    gcry_set_outofcore_handler; gcry_set_progress_handler;

    gcry_err_code_from_errno; gcry_err_code_to_errno;
    gcry_err_make_from_errno; gcry_error_from_errno;
    gcry_strerror; gcry_strsource;

    gcry_free; gcry_malloc; gcry_malloc_secure; gcry_calloc;
    gcry_calloc_secure; gcry_realloc; gcry_strdup; gcry_is_secure;
    gcry_xcalloc; gcry_xcalloc_secure; gcry_xmalloc;
    gcry_xmalloc_secure; gcry_xrealloc; gcry_xstrdup;

    gcry_md_algo_info; gcry_md_algo_name; gcry_md_close;
    gcry_md_copy; gcry_md_ctl; gcry_md_enable; gcry_md_get;
    gcry_md_get_algo; gcry_md_get_algo_dlen; gcry_md_hash_buffer;
    gcry_md_hash_buffers;
    gcry_md_info; gcry_md_is_enabled; gcry_md_is_secure;
    gcry_md_map_name; gcry_md_open; gcry_md_read; gcry_md_extract;
    gcry_md_reset; gcry_md_setkey;
    gcry_md_write; gcry_md_debug;

    gcry_cipher_algo_info; gcry_cipher_algo_name; gcry_cipher_close;
    gcry_cipher_ctl; gcry_cipher_decrypt; gcry_cipher_encrypt;
    gcry_cipher_get_algo_blklen; gcry_cipher_get_algo_keylen;
    gcry_cipher_info; gcry_cipher_map_name;
    gcry_cipher_mode_from_oid; gcry_cipher_open;
    gcry_cipher_setkey; gcry_cipher_setiv; gcry_cipher_setctr;
    gcry_cipher_authenticate; gcry_cipher_gettag; gcry_cipher_checktag;

    gcry_mac_algo_info; gcry_mac_algo_name; gcry_mac_map_name;
    gcry_mac_get_algo_maclen; gcry_mac_get_algo_keylen; gcry_mac_get_algo;
    gcry_mac_open; gcry_mac_close; gcry_mac_setkey; gcry_mac_setiv;
    gcry_mac_write; gcry_mac_read; gcry_mac_verify; gcry_mac_ctl;

    gcry_pk_algo_info; gcry_pk_algo_name; gcry_pk_ctl;
    gcry_pk_decrypt; gcry_pk_encrypt; gcry_pk_genkey;
    gcry_pk_get_keygrip; gcry_pk_get_nbits;
    gcry_pk_map_name; gcry_pk_register; gcry_pk_sign;
    gcry_pk_testkey; gcry_pk_verify;
    gcry_pk_get_curve; gcry_pk_get_param;

    gcry_pubkey_get_sexp;

    gcry_ecc_get_algo_keylen;
    gcry_ecc_mul_point;

    gcry_kdf_derive;

    gcry_prime_check; gcry_prime_generate;
    gcry_prime_group_generator; gcry_prime_release_factors;

    gcry_random_add_bytes; gcry_random_bytes; gcry_random_bytes_secure;
    gcry_randomize; gcry_create_nonce;

    gcry_sexp_alist; gcry_sexp_append; gcry_sexp_build;
    gcry_sexp_build_array; gcry_sexp_cadr; gcry_sexp_canon_len;
    gcry_sexp_car; gcry_sexp_cdr; gcry_sexp_cons; gcry_sexp_create;
    gcry_sexp_dump; gcry_sexp_find_token; gcry_sexp_length;
    gcry_sexp_new; gcry_sexp_nth; gcry_sexp_nth_buffer; gcry_sexp_nth_data;
    gcry_sexp_nth_mpi; gcry_sexp_prepend; gcry_sexp_release;
    gcry_sexp_sprint; gcry_sexp_sscan; gcry_sexp_vlist;
    gcry_sexp_nth_string; gcry_sexp_extract_param;

    gcry_mpi_is_neg; gcry_mpi_neg; gcry_mpi_abs;
    gcry_mpi_add; gcry_mpi_add_ui; gcry_mpi_addm; gcry_mpi_aprint;
    gcry_mpi_clear_bit; gcry_mpi_clear_flag; gcry_mpi_clear_highbit;
    gcry_mpi_cmp; gcry_mpi_cmp_ui; gcry_mpi_copy; gcry_mpi_div;
    gcry_mpi_dump; gcry_mpi_gcd; gcry_mpi_get_flag; gcry_mpi_get_nbits;
    gcry_mpi_get_opaque; gcry_mpi_invm; gcry_mpi_mod; gcry_mpi_mul;
    gcry_mpi_mul_2exp; gcry_mpi_mul_ui; gcry_mpi_mulm; gcry_mpi_new;
    gcry_mpi_powm; gcry_mpi_print; gcry_mpi_randomize; gcry_mpi_release;
    gcry_mpi_rshift; gcry_mpi_scan; gcry_mpi_set; gcry_mpi_set_bit;
    gcry_mpi_set_flag; gcry_mpi_set_highbit;
    gcry_mpi_set_opaque; gcry_mpi_set_opaque_copy;
    gcry_mpi_set_ui; gcry_mpi_snew; gcry_mpi_sub; gcry_mpi_sub_ui;
    gcry_mpi_subm; gcry_mpi_swap; gcry_mpi_test_bit;
    gcry_mpi_lshift; gcry_mpi_snatch;
    gcry_mpi_point_new; gcry_mpi_point_release;
    gcry_mpi_point_get; gcry_mpi_point_snatch_get;
    gcry_mpi_point_set; gcry_mpi_point_snatch_set;
    gcry_mpi_ec_new;
    gcry_mpi_ec_get_mpi; gcry_mpi_ec_get_point;
    gcry_mpi_ec_set_mpi; gcry_mpi_ec_set_point;
    gcry_mpi_ec_get_affine;
    gcry_mpi_ec_dup; gcry_mpi_ec_add; gcry_mpi_ec_sub; gcry_mpi_ec_mul;
    gcry_mpi_ec_curve_point; gcry_mpi_ec_decode_point;
    gcry_mpi_point_copy;
    gcry_mpi_get_ui;

    gcry_log_debug;
    gcry_log_debughex; gcry_log_debugmpi; gcry_log_debugpnt; gcry_log_debugsxp;

    gcry_get_config;

    _gcry_mpi_get_const;

    gcry_ctx_release;

    gcry_pk_hash_sign; gcry_pk_hash_verify; gcry_pk_random_override_new;

<<<<<<< HEAD
    gcry_kdf_open; gcry_kdf_ctl; gcry_kdf_iterator;
    gcry_kdf_compute_segment; gcry_kdf_final; gcry_kdf_close;
=======
    gcry_kdf_open; gcry_kdf_compute; gcry_kdf_final; gcry_kdf_close;
>>>>>>> 254fb140
  local:
    *;

};<|MERGE_RESOLUTION|>--- conflicted
+++ resolved
@@ -124,12 +124,7 @@
 
     gcry_pk_hash_sign; gcry_pk_hash_verify; gcry_pk_random_override_new;
 
-<<<<<<< HEAD
-    gcry_kdf_open; gcry_kdf_ctl; gcry_kdf_iterator;
-    gcry_kdf_compute_segment; gcry_kdf_final; gcry_kdf_close;
-=======
     gcry_kdf_open; gcry_kdf_compute; gcry_kdf_final; gcry_kdf_close;
->>>>>>> 254fb140
   local:
     *;
 
