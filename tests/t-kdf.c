--- conflicted
+++ resolved
@@ -1246,8 +1246,6 @@
 #ifdef HAVE_PTHREAD
 #include <pthread.h>
 
-<<<<<<< HEAD
-=======
 #define MAX_THREADS 8
 
 struct user_defined_threads_ctx
@@ -1263,22 +1261,12 @@
   } work[MAX_THREADS];
 };
 
->>>>>>> 254fb140
 static void *
 job_thread (void *p)
 {
-<<<<<<< HEAD
-  struct gcry_kdf_pt_head *k = arg;
-  gpg_err_code_t ec;
-
-  ec = gcry_kdf_compute_segment (k->h, k);
-  pthread_exit ((void *)ec);
-  return NULL;
-=======
   struct job_thread_param *param = p;
   param->job (param->priv);
   pthread_exit (NULL);
->>>>>>> 254fb140
 }
 
 static int
@@ -1376,46 +1364,6 @@
     err = gcry_kdf_compute (hd, NULL);
   else
     {
-<<<<<<< HEAD
-      int action;
-      struct gcry_kdf_pt_head *t;
-
-      err = gcry_kdf_iterator (hd, &action, &t);
-      if (err)
-        break;
-
-      if (action == 0)
-        /* DONE */
-        break;
-      else if (action == 1)
-        {                       /* request to ask creating a thread */
-#ifdef HAVE_PTHREAD
-          if (parallel)
-	    {
-	      pthread_create (&thr[i], &attr, start_thread, (void *)t);
-	      t->u.user_data = &thr[i];
-              i++;
-	    }
-          else
-#endif
-            t->u.ec = gcry_kdf_compute_segment (t->h, t);
-        }
-      else if (action == 2)
-        {                       /* request to ask joining a thread */
-#ifdef HAVE_PTHREAD
-          if (parallel)
-	    {
-              pthread_t *user_data = t->u.user_data;
-              void *retval;
-
-	      pthread_join (*user_data, &retval);
-              t->u.ec = (gpg_err_code_t)retval;
-	      memset (user_data, 0, sizeof (pthread_t));
-	      --i;
-	    }
-#endif
-        }
-=======
       struct gcry_kdf_thread_ops ops = {
         &jobs_context,
         pthread_jobs_launch_job,
@@ -1423,7 +1371,6 @@
       };
 
       err = gcry_kdf_compute (hd, &ops);
->>>>>>> 254fb140
     }
 
 #ifdef HAVE_PTHREAD
