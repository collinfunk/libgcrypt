--- conflicted
+++ resolved
@@ -230,13 +230,8 @@
 						   mpi_size_t size);
 mpi_limb_t _gcry_mpih_mul( mpi_ptr_t prodp, mpi_ptr_t up, mpi_size_t usize,
 					 mpi_ptr_t vp, mpi_size_t vsize);
-<<<<<<< HEAD
-mpi_limb_t _gcry_mpih_mul_sec( mpi_ptr_t prodp, mpi_ptr_t up, mpi_size_t usize,
-					 mpi_ptr_t vp, mpi_size_t vsize);
-=======
 mpi_limb_t _gcry_mpih_mul_lli(mpi_ptr_t prodp, mpi_ptr_t up, mpi_size_t usize,
                               mpi_ptr_t vp, mpi_size_t vsize);
->>>>>>> ff6c905b
 void _gcry_mpih_sqr_n_basecase( mpi_ptr_t prodp, mpi_ptr_t up, mpi_size_t size );
 void _gcry_mpih_sqr_n( mpi_ptr_t prodp, mpi_ptr_t up, mpi_size_t size,
 						mpi_ptr_t tspace);
@@ -267,7 +262,7 @@
 mpi_limb_t _gcry_mpih_rshift( mpi_ptr_t wp, mpi_ptr_t up, mpi_size_t usize,
 							   unsigned cnt);
 /*-- mpih-pow.c --*/
-void _gcry_mpih_powm_sec (mpi_ptr_t rp, mpi_ptr_t bp, mpi_ptr_t mp,
+void _gcry_mpih_powm_lli (mpi_ptr_t rp, mpi_ptr_t bp, mpi_ptr_t mp,
                           mpi_size_t n, mpi_ptr_t ep, mpi_size_t en);
 
 /*-- mpih-const-time.c --*/
@@ -310,15 +305,10 @@
                            unsigned long op_enable);
 void _gcry_mpih_abs_cond (mpi_ptr_t wp, mpi_ptr_t up,
                           mpi_size_t usize, unsigned long op_enable);
-<<<<<<< HEAD
 void _gcry_mpih_table_lookup (mpi_ptr_t rp, const mpi_limb_t *table,
                               mpi_size_t n, mpi_size_t nents, mpi_size_t idx);
-mpi_ptr_t _gcry_mpih_mod (mpi_ptr_t vp, mpi_size_t vsize,
-                          mpi_ptr_t up, mpi_size_t usize);
-=======
 mpi_ptr_t _gcry_mpih_mod_lli (mpi_ptr_t vp, mpi_size_t vsize,
                               mpi_ptr_t up, mpi_size_t usize);
->>>>>>> ff6c905b
 int _gcry_mpih_cmp_ui (mpi_ptr_t up, mpi_size_t usize, unsigned long v);
 
 
