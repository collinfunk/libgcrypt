/* mpi-internal.h  -  Internal to the Multi Precision Integers
 * Copyright (C) 1994, 1996, 1998, 2000, 2002,
 *               2003 Free Software Foundation, Inc.
 *
 * This file is part of Libgcrypt.
 *
 * Libgcrypt is free software; you can redistribute it and/or modify
 * it under the terms of the GNU Lesser General Public License as
 * published by the Free Software Foundation; either version 2.1 of
 * the License, or (at your option) any later version.
 *
 * Libgcrypt is distributed in the hope that it will be useful,
 * but WITHOUT ANY WARRANTY; without even the implied warranty of
 * MERCHANTABILITY or FITNESS FOR A PARTICULAR PURPOSE.  See the
 * GNU Lesser General Public License for more details.
 *
 * You should have received a copy of the GNU Lesser General Public
 * License along with this program; if not, see <https://www.gnu.org/licenses/>.
 * SPDX-License-Identifier: LGPL-2.1-or-later
 *
 * Note: This code is heavily based on the GNU MP Library.
 *	 Actually it's the same code with only minor changes in the
 *	 way the data is stored; this is to support the abstraction
 *	 of an optional secure memory allocation which may be used
 *	 to avoid revealing of sensitive data due to paging etc.
 */

#ifndef G10_MPI_INTERNAL_H
#define G10_MPI_INTERNAL_H

#include "mpi-asm-defs.h"

#ifndef BITS_PER_MPI_LIMB
#if BYTES_PER_MPI_LIMB == SIZEOF_UNSIGNED_INT
  typedef unsigned int mpi_limb_t;
  typedef   signed int mpi_limb_signed_t;
#elif BYTES_PER_MPI_LIMB == SIZEOF_UNSIGNED_LONG
  typedef unsigned long int mpi_limb_t;
  typedef   signed long int mpi_limb_signed_t;
#elif BYTES_PER_MPI_LIMB == SIZEOF_UNSIGNED_LONG_LONG
  typedef unsigned long long int mpi_limb_t;
  typedef   signed long long int mpi_limb_signed_t;
#elif BYTES_PER_MPI_LIMB == SIZEOF_UNSIGNED_SHORT
  typedef unsigned short int mpi_limb_t;
  typedef   signed short int mpi_limb_signed_t;
#else
#error BYTES_PER_MPI_LIMB does not match any C type
#endif
#define BITS_PER_MPI_LIMB    (8*BYTES_PER_MPI_LIMB)
#endif /*BITS_PER_MPI_LIMB*/

#include "mpi.h"
#include "const-time.h"

/* If KARATSUBA_THRESHOLD is not already defined, define it to a
 * value which is good on most machines.  */

/* tested 4, 16, 32 and 64, where 16 gave the best performance when
 * checking a 768 and a 1024 bit ElGamal signature.
 * (wk 22.12.97) */
#ifndef KARATSUBA_THRESHOLD
#define KARATSUBA_THRESHOLD 16
#endif

/* The code can't handle KARATSUBA_THRESHOLD smaller than 2.  */
#if KARATSUBA_THRESHOLD < 2
#undef KARATSUBA_THRESHOLD
#define KARATSUBA_THRESHOLD 2
#endif


typedef mpi_limb_t *mpi_ptr_t; /* pointer to a limb */
typedef int mpi_size_t;        /* (must be a signed type) */

#define ABS(x) (x >= 0 ? x : -x)
#define MIN(l,o) ((l) < (o) ? (l) : (o))
#define MAX(h,i) ((h) > (i) ? (h) : (i))
#define RESIZE_IF_NEEDED(a,b) \
    do {			   \
	if( (a)->alloced < (b) )   \
	    mpi_resize((a), (b));  \
    } while(0)
#define RESIZE_AND_CLEAR_IF_NEEDED(a,b) \
    do {			   \
	if( (a)->nlimbs < (b) )   \
	    mpi_resize((a), (b));  \
    } while(0)

/* Copy N limbs from S to D.  */
#define MPN_COPY( d, s, n) \
    do {				\
	mpi_size_t _i;			\
	for( _i = 0; _i < (n); _i++ )	\
	    (d)[_i] = (s)[_i];		\
    } while(0)

#define MPN_COPY_INCR( d, s, n) 	\
    do {				\
	mpi_size_t _i;			\
	for( _i = 0; _i < (n); _i++ )	\
	    (d)[_i] = (s)[_i];		\
    } while (0)

#define MPN_COPY_DECR( d, s, n ) \
    do {				\
	mpi_size_t _i;			\
	for( _i = (n)-1; _i >= 0; _i--) \
	   (d)[_i] = (s)[_i];		\
    } while(0)

/* Zero N limbs at D */
#define MPN_ZERO(d, n) \
    do {				  \
	int  _i;			  \
	for( _i = 0; _i < (n); _i++ )  \
	    (d)[_i] = 0;		    \
    } while (0)

#define MPN_NORMALIZE(d, n)  \
    do {		       \
	while( (n) > 0 ) {     \
	    if( (d)[(n)-1] ) \
		break;	       \
	    (n)--;	       \
	}		       \
    } while(0)

#define MPN_NORMALIZE_NOT_ZERO(d, n) \
    do {				    \
	for(;;) {			    \
	    if( (d)[(n)-1] )		    \
		break;			    \
	    (n)--;			    \
	}				    \
    } while(0)

#define MPN_MUL_N_RECURSE(prodp, up, vp, size, tspace) \
    do {						\
	if( (size) < KARATSUBA_THRESHOLD )		\
	    mul_n_basecase (prodp, up, vp, size);	\
	else						\
	    mul_n (prodp, up, vp, size, tspace);	\
    } while (0)


/* Divide the two-limb number in (NH,,NL) by D, with DI being the largest
 * limb not larger than (2**(2*BITS_PER_MP_LIMB))/D - (2**BITS_PER_MP_LIMB).
 * If this would yield overflow, DI should be the largest possible number
 * (i.e., only ones).  For correct operation, the most significant bit of D
 * has to be set.  Put the quotient in Q and the remainder in R.
 */
#define UDIV_QRNND_PREINV(q, r, nh, nl, d, di) \
    do {							    \
        mpi_limb_t _ql GCC_ATTR_UNUSED;                               \
	mpi_limb_t _q, _r;                                          \
	mpi_limb_t _xh, _xl;					    \
	umul_ppmm (_q, _ql, (nh), (di));			    \
	_q += (nh);	/* DI is 2**BITS_PER_MPI_LIMB too small */  \
	umul_ppmm (_xh, _xl, _q, (d));				    \
	sub_ddmmss (_xh, _r, (nh), (nl), _xh, _xl);		    \
	if( _xh ) {						    \
	    sub_ddmmss (_xh, _r, _xh, _r, 0, (d));		    \
	    _q++;						    \
	    if( _xh) {						    \
		sub_ddmmss (_xh, _r, _xh, _r, 0, (d));		    \
		_q++;						    \
	    }							    \
	}							    \
	if( _r >= (d) ) {					    \
	    _r -= (d);						    \
	    _q++;						    \
	}							    \
	(r) = _r;						    \
	(q) = _q;						    \
    } while (0)


/*-- mpiutil.c --*/
#define mpi_alloc_limb_space(n,f)  _gcry_mpi_alloc_limb_space((n),(f))
mpi_ptr_t _gcry_mpi_alloc_limb_space( unsigned nlimbs, int sec );
void _gcry_mpi_free_limb_space( mpi_ptr_t a, unsigned int nlimbs );
void _gcry_mpi_assign_limb_space( gcry_mpi_t a, mpi_ptr_t ap, unsigned nlimbs );

/*-- mpi-bit.c --*/
#define mpi_rshift_limbs(a,n)  _gcry_mpi_rshift_limbs ((a), (n))
#define mpi_lshift_limbs(a,n)  _gcry_mpi_lshift_limbs ((a), (n))

void _gcry_mpi_rshift_limbs( gcry_mpi_t a, unsigned int count );
void _gcry_mpi_lshift_limbs( gcry_mpi_t a, unsigned int count );


/*-- mpih-add.c --*/
mpi_limb_t _gcry_mpih_add_1(mpi_ptr_t res_ptr,  mpi_ptr_t s1_ptr,
			 mpi_size_t s1_size, mpi_limb_t s2_limb );
mpi_limb_t _gcry_mpih_add_n( mpi_ptr_t res_ptr, mpi_ptr_t s1_ptr,
			  mpi_ptr_t s2_ptr,  mpi_size_t size);
mpi_limb_t _gcry_mpih_add(mpi_ptr_t res_ptr, mpi_ptr_t s1_ptr, mpi_size_t s1_size,
		       mpi_ptr_t s2_ptr, mpi_size_t s2_size);

/*-- mpih-sub.c --*/
mpi_limb_t _gcry_mpih_sub_1( mpi_ptr_t res_ptr,  mpi_ptr_t s1_ptr,
			  mpi_size_t s1_size, mpi_limb_t s2_limb );
mpi_limb_t _gcry_mpih_sub_n( mpi_ptr_t res_ptr, mpi_ptr_t s1_ptr,
			  mpi_ptr_t s2_ptr, mpi_size_t size);
mpi_limb_t _gcry_mpih_sub(mpi_ptr_t res_ptr, mpi_ptr_t s1_ptr, mpi_size_t s1_size,
		       mpi_ptr_t s2_ptr, mpi_size_t s2_size);

/*-- mpih-cmp.c --*/
int _gcry_mpih_cmp( mpi_ptr_t op1_ptr, mpi_ptr_t op2_ptr, mpi_size_t size );

/*-- mpih-mul.c --*/

struct karatsuba_ctx {
    struct karatsuba_ctx *next;
    mpi_ptr_t tspace;
    unsigned int tspace_nlimbs;
    mpi_size_t tspace_size;
    mpi_ptr_t tp;
    unsigned int tp_nlimbs;
    mpi_size_t tp_size;
};

void _gcry_mpih_release_karatsuba_ctx( struct karatsuba_ctx *ctx );

mpi_limb_t _gcry_mpih_addmul_1( mpi_ptr_t res_ptr, mpi_ptr_t s1_ptr,
			     mpi_size_t s1_size, mpi_limb_t s2_limb);
mpi_limb_t _gcry_mpih_submul_1( mpi_ptr_t res_ptr, mpi_ptr_t s1_ptr,
			     mpi_size_t s1_size, mpi_limb_t s2_limb);
void _gcry_mpih_mul_n( mpi_ptr_t prodp, mpi_ptr_t up, mpi_ptr_t vp,
						   mpi_size_t size);
mpi_limb_t _gcry_mpih_mul( mpi_ptr_t prodp, mpi_ptr_t up, mpi_size_t usize,
					 mpi_ptr_t vp, mpi_size_t vsize);
mpi_limb_t _gcry_mpih_mul_lli(mpi_ptr_t prodp, mpi_ptr_t up, mpi_size_t usize,
                              mpi_ptr_t vp, mpi_size_t vsize);
void _gcry_mpih_sqr_n_basecase( mpi_ptr_t prodp, mpi_ptr_t up, mpi_size_t size );
void _gcry_mpih_sqr_n( mpi_ptr_t prodp, mpi_ptr_t up, mpi_size_t size,
						mpi_ptr_t tspace);

void _gcry_mpih_mul_karatsuba_case( mpi_ptr_t prodp,
				 mpi_ptr_t up, mpi_size_t usize,
				 mpi_ptr_t vp, mpi_size_t vsize,
				 struct karatsuba_ctx *ctx );


/*-- mpih-mul_1.c (or xxx/cpu/ *.S) --*/
mpi_limb_t _gcry_mpih_mul_1( mpi_ptr_t res_ptr, mpi_ptr_t s1_ptr,
			  mpi_size_t s1_size, mpi_limb_t s2_limb);

/*-- mpih-div.c --*/
mpi_limb_t _gcry_mpih_mod_1(mpi_ptr_t dividend_ptr, mpi_size_t dividend_size,
						 mpi_limb_t divisor_limb);
mpi_limb_t _gcry_mpih_divrem( mpi_ptr_t qp, mpi_size_t qextra_limbs,
			   mpi_ptr_t np, mpi_size_t nsize,
			   mpi_ptr_t dp, mpi_size_t dsize);
mpi_limb_t _gcry_mpih_divmod_1( mpi_ptr_t quot_ptr,
			     mpi_ptr_t dividend_ptr, mpi_size_t dividend_size,
			     mpi_limb_t divisor_limb);

/*-- mpih-shift.c --*/
mpi_limb_t _gcry_mpih_lshift( mpi_ptr_t wp, mpi_ptr_t up, mpi_size_t usize,
							   unsigned cnt);
mpi_limb_t _gcry_mpih_rshift( mpi_ptr_t wp, mpi_ptr_t up, mpi_size_t usize,
							   unsigned cnt);
/*-- mpih-pow.c --*/
void _gcry_mpih_powm_lli (mpi_ptr_t rp, mpi_ptr_t bp, mpi_ptr_t mp,
                          mpi_size_t n, mpi_ptr_t ep, mpi_size_t en);

/*-- mpih-const-time.c --*/
#define mpih_set_cond(w,u,s,o) _gcry_mpih_set_cond ((w),(u),(s),(o))
#define mpih_add_n_cond(w,u,v,s,o) _gcry_mpih_add_n_cond ((w),(u),(v),(s),(o))
#define mpih_sub_n_cond(w,u,v,s,o) _gcry_mpih_sub_n_cond ((w),(u),(v),(s),(o))
#define mpih_swap_cond(u,v,s,o) _gcry_mpih_swap_cond ((u),(v),(s),(o))
#define mpih_abs_cond(w,u,s,o) _gcry_mpih_abs_cond ((w),(u),(s),(o))
#define mpih_mod_lli(v,vs,u,us) _gcry_mpih_mod_lli ((v),(vs),(u),(us))

DEFINE_CT_TYPE_GEN_MASK(limb, mpi_limb_t)
DEFINE_CT_TYPE_GEN_INV_MASK(limb, mpi_limb_t)
DEFINE_CT_TYPE_SELECT_FUNC(limb, mpi_limb_t)

static inline int
mpih_limb_is_zero (mpi_limb_t a)
{
  /* Sign bit set if A == 0. */
  a = ~a & ~(-a);

  return a >> (BITS_PER_MPI_LIMB - 1);
}

static inline int
mpih_limb_is_not_zero (mpi_limb_t a)
{
  /* Sign bit set if A != 0. */
  a = a | (-a);

  return a >> (BITS_PER_MPI_LIMB - 1);
}

void _gcry_mpih_set_cond (mpi_ptr_t wp, mpi_ptr_t up, mpi_size_t usize,
                          unsigned long op_enable);
mpi_limb_t _gcry_mpih_add_n_cond (mpi_ptr_t wp, mpi_ptr_t up, mpi_ptr_t vp,
                                  mpi_size_t usize, unsigned long op_enable);
mpi_limb_t _gcry_mpih_sub_n_cond (mpi_ptr_t wp, mpi_ptr_t up, mpi_ptr_t vp,
                                  mpi_size_t usize, unsigned long op_enable);
void _gcry_mpih_swap_cond (mpi_ptr_t up, mpi_ptr_t vp, mpi_size_t usize,
                           unsigned long op_enable);
void _gcry_mpih_abs_cond (mpi_ptr_t wp, mpi_ptr_t up,
                          mpi_size_t usize, unsigned long op_enable);
<<<<<<< HEAD
void _gcry_mpih_table_lookup (mpi_ptr_t rp, const mpi_limb_t *table,
                              mpi_size_t n, mpi_size_t nents, mpi_size_t idx);
=======
void _gcry_mpih_lookup_lli (mpi_ptr_t rp, const mpi_limb_t *table,
                            mpi_size_t n, mpi_size_t nents, mpi_size_t idx);
>>>>>>> 8fd2aab8
mpi_ptr_t _gcry_mpih_mod_lli (mpi_ptr_t vp, mpi_size_t vsize,
                              mpi_ptr_t up, mpi_size_t usize);
int _gcry_mpih_cmp_ui (mpi_ptr_t up, mpi_size_t usize, unsigned long v);
int _gcry_mpih_cmp_lli ( mpi_ptr_t op1_ptr, mpi_ptr_t op2_ptr, mpi_size_t size );
mpi_limb_t _gcry_mpih_add_lli (mpi_ptr_t wp, mpi_ptr_t up, mpi_ptr_t vp,
                               mpi_size_t usize);


/* Define stuff for longlong.h.  */
#define W_TYPE_SIZE BITS_PER_MPI_LIMB
  typedef mpi_limb_t   UWtype;
  typedef unsigned int UHWtype;
#if defined (__GNUC__)
  typedef unsigned int UQItype	  __attribute__ ((mode (QI)));
  typedef	   int SItype	  __attribute__ ((mode (SI)));
  typedef unsigned int USItype	  __attribute__ ((mode (SI)));
  typedef	   int DItype	  __attribute__ ((mode (DI)));
  typedef unsigned int UDItype	  __attribute__ ((mode (DI)));
#else
  typedef unsigned char UQItype;
  typedef	   long SItype;
  typedef unsigned long USItype;
#endif

#ifdef __GNUC__
#include "mpi-inline.h"
#endif

#endif /*G10_MPI_INTERNAL_H*/<|MERGE_RESOLUTION|>--- conflicted
+++ resolved
@@ -305,13 +305,8 @@
                            unsigned long op_enable);
 void _gcry_mpih_abs_cond (mpi_ptr_t wp, mpi_ptr_t up,
                           mpi_size_t usize, unsigned long op_enable);
-<<<<<<< HEAD
-void _gcry_mpih_table_lookup (mpi_ptr_t rp, const mpi_limb_t *table,
-                              mpi_size_t n, mpi_size_t nents, mpi_size_t idx);
-=======
 void _gcry_mpih_lookup_lli (mpi_ptr_t rp, const mpi_limb_t *table,
                             mpi_size_t n, mpi_size_t nents, mpi_size_t idx);
->>>>>>> 8fd2aab8
 mpi_ptr_t _gcry_mpih_mod_lli (mpi_ptr_t vp, mpi_size_t vsize,
                               mpi_ptr_t up, mpi_size_t usize);
 int _gcry_mpih_cmp_ui (mpi_ptr_t up, mpi_size_t usize, unsigned long v);
